<<<<<<< HEAD
use crate::octree::new_octree::{Map, *};
=======
use crate::mut_ptr::MultiThreadMutPtr;
use crate::octree::{octant_dimensions::*, octree_data::OctreeData, *};
use alga::general::ClosedDiv;
>>>>>>> febe3d41
use amethyst::{
    core::nalgebra::{convert, Point3, Scalar, Vector2, Vector3},
    renderer::{MeshData, PosNormTex},
};
use num_traits::{AsPrimitive, NumCast};
use rayon::iter::{plumbing::*, *};
use serde::{Deserialize, Deserializer, Serialize};
use std::borrow::Borrow;

pub mod block;
pub mod chunk_builder;
<<<<<<< HEAD
pub mod file_format;
pub mod mesher;
=======
>>>>>>> febe3d41

pub mod file_format;
pub mod mesher;
use block::Block;
use mesher::Mesher;

#[derive(Clone, Debug, Eq, PartialEq, Serialize)]
pub struct Chunk {
    pub pos: Point3<i32>,
    octree: OctreeOf<Self>,
}

pub trait HasOctree {
    type Octree: OctreeTypes + HasPosition;
}
impl HasOctree for Chunk {
    type Octree = Octree8<Block, u8>;
}
pub type OctreeOf<T> = <T as HasOctree>::Octree;

impl ElementType for Chunk {
    type Element = ElementOf<OctreeOf<Chunk>>;
}
impl FieldType for Chunk {
    type Field = FieldOf<OctreeOf<Chunk>>;
}

impl Chunk {
    pub fn new(pos: Point3<i32>, octree: Octree8<Block, u8>) -> Self {
        Chunk { pos, octree }
    }

    pub fn with_block(pos: Point3<i32>, block: Block) -> Self {
        Chunk {
            pos,
            octree: Octree8::at_origin(Some(block)),
        }
    }

    pub fn with_empty(pos: Point3<i32>) -> Self {
        Chunk {
            pos,
            octree: Octree8::at_origin(None),
        }
    }

    pub fn get_block<P>(&self, pos: P) -> Option<Block>
    where
        P: Borrow<PositionOf<OctreeOf<Self>>>,
    {
        self.octree.get(pos).map(|arc_block| *arc_block)
    }

    pub fn place_block<P>(&mut self, pos: P, block: Block) -> &mut Self
    where
        P: Borrow<PositionOf<OctreeOf<Self>>>,
    {
        self.octree = self.octree.insert(pos, block);
        self
    }

    pub fn generate_mesh(&self) -> Option<Vec<(Point3<f32>, MeshData)>> {
        let chunk_render_pos: Point3<f32> = Chunk::chunk_to_absl_coords(self.pos);
        self.octree.map(
            || None,
            |_| {
                // Trivial cube
                let mesh = cube_mesh(self.octree.bounds().diameter() as f32).into();
                Some(vec![(chunk_render_pos, mesh)])
            },
            |children| {
                Some(
                    children
                        .par_iter()
                        .flat_map(|octree| {
                            octree.map(
                                || vec![],
                                |_| {
                                    let octree_offset: Vector3<f32> =
                                        convert(octree.root_point().coords);
                                    let mesh = cube_mesh(octree.get_diameter() as f32).into();
                                    vec![(chunk_render_pos + octree_offset, mesh)]
                                },
                                |children| {
                                    children
                                        .par_iter()
                                        .filter_map(|octree| {
                                            use typenum::U64;
                                            let octree_root_offset: Vector3<f32> =
                                                convert(octree.root_point().coords);

                                            octree.map(
                                                || None,
                                                |_| {
                                                    Some((
                                                        chunk_render_pos + octree_root_offset,
                                                        cube_mesh(octree.get_diameter() as f32)
                                                            .into(),
                                                    ))
                                                },
                                                |_| {
                                                    let mesher =
                                                        Mesher::<Octree<Block, u8, U64>>::new(
                                                            octree.as_ref(),
                                                        );
                                                    let quads = mesher.generate_quads_array();
                                                    let mut mesh_data: Vec<PosNormTex> =
                                                        Vec::with_capacity(quads.len() * 6);
                                                    mesh_data.extend(
                                                        quads
                                                            .into_iter()
                                                            .flat_map(|quad| quad.mesh_coords()),
                                                    );
                                                    Some((
                                                        chunk_render_pos + octree_root_offset,
                                                        mesh_data.into(),
                                                    ))
                                                },
                                            )
                                        })
                                        .collect::<Vec<(Point3<f32>, MeshData)>>()
                                },
                            )
                        })
                        .collect(),
                )
            },
        )
    }

<<<<<<< HEAD
    pub fn iter<'a>(&'a self) -> <&'a OctreeOf<Self> as IntoIterator>::IntoIter {
        self.octree.into_iter()
=======
    pub fn chunk_to_absl_coords<N>(chunk_pos: Point3<i32>) -> Point3<N>
    where
        N: Scalar,
        i32: AsPrimitive<N>,
    {
        let translated = chunk_pos * 256;
        Point3::new(translated.x.as_(), translated.y.as_(), translated.z.as_())
    }

    pub fn absl_to_chunk_coords<N>(absl_pos: Point3<N>) -> Point3<i32>
    where
        N: Scalar + ClosedDiv + AsPrimitive<i32> + NumCast,
    {
        let n256 = N::from(256).unwrap();
        Point3::new(
            (absl_pos.x / n256).as_(),
            (absl_pos.y / n256).as_(),
            (absl_pos.z / n256).as_(),
        )
    }

    pub fn iter<'a>(&'a self) -> OctreeIterator<'a, Block> {
        self.octree.iter()
>>>>>>> febe3d41
    }
}

impl<'de> Deserialize<'de> for Chunk
where
    OctreeOf<Chunk>: Deserialize<'de>,
{
    fn deserialize<D>(deserializer: D) -> Result<Self, D::Error>
    where
        D: Deserializer<'de>,
    {
        use serde::de::*;
        use std::fmt;
        #[derive(Deserialize)]
        #[serde(field_identifier, rename_all = "lowercase")]
        enum Field {
            Pos,
            Octree,
        }

        struct ChunkVisitor;
        impl<'de> Visitor<'de> for ChunkVisitor {
            type Value = Chunk;

            fn expecting(&self, formatter: &mut fmt::Formatter) -> fmt::Result {
                formatter.write_str("struct Chunk")
            }

            fn visit_seq<V>(self, mut seq: V) -> Result<Self::Value, V::Error>
            where
                V: SeqAccess<'de>,
            {
                let pos = seq
                    .next_element()?
                    .ok_or_else(|| Error::invalid_length(0, &self))?;
                let octree = seq
                    .next_element()?
                    .ok_or_else(|| Error::invalid_length(1, &self))?;
                Ok(Chunk::new(pos, octree))
            }

            fn visit_map<V>(self, mut map: V) -> Result<Self::Value, V::Error>
            where
                V: MapAccess<'de>,
            {
                let mut pos = None;
                let mut octree = None;
                while let Some(key) = map.next_key()? {
                    match key {
                        Field::Pos => {
                            if pos.is_some() {
                                return Err(Error::duplicate_field("pos"));
                            }
                            pos = Some(map.next_value()?);
                        }
                        Field::Octree => {
                            if octree.is_some() {
                                return Err(Error::duplicate_field("octree"));
                            }
                            octree = Some(map.next_value()?);
                        }
                    }
                }
                let pos = pos.ok_or_else(|| Error::missing_field("pos"))?;
                let octree = octree.ok_or_else(|| Error::missing_field("octree"))?;
                Ok(Chunk::new(pos, octree))
            }
        }

        const FIELDS: &'static [&'static str] = &["pos", "octree"];
        deserializer.deserialize_struct("OctreeLevel", FIELDS, ChunkVisitor)
    }
}

pub fn cube_mesh(size: f32) -> Vec<PosNormTex> {
    // normal
    let n = [
        Vector3::new(0.0, 0.0, 1.0),
        Vector3::new(0.0, 1.0, 0.0),
        Vector3::new(0.0, 0.0, -1.0),
        Vector3::new(0.0, -1.0, 0.0),
        Vector3::new(1.0, 0.0, 0.0),
        Vector3::new(-1.0, 0.0, 0.0),
    ];

    let mut vec = Vec::with_capacity(36);

    // textures
    let tx = [
        Vector2::new(0.0, 0.0),
        Vector2::new(size, 0.0),
        Vector2::new(0.0, size),
        Vector2::new(size, size),
    ];
    // vertices
    let v = [
        /*base +*/ Vector3::new(0.0, 0.0, size), // 0
        /*base +*/ Vector3::new(size, 0.0, size), // 1
        /*base +*/ Vector3::new(0.0, size, size), // 2
        /*base +*/ Vector3::new(size, size, size), // 3
        /*base +*/ Vector3::new(0.0, size, 0.0), // 4
        /*base +*/ Vector3::new(size, size, 0.0), // 5
        /*base +*/ Vector3::new(0.0, 0.0, 0.0), // 6
        /*base +*/ Vector3::new(size, 0.0, 0.0), // 7
    ];
    // Back
    vec.push(pos_norm_tex(v[0], n[0], tx[0])); // (0, 0, 1)
    vec.push(pos_norm_tex(v[1], n[0], tx[1])); // (1, 0, 1)
    vec.push(pos_norm_tex(v[2], n[0], tx[2])); // (0, 1, 1)
    vec.push(pos_norm_tex(v[2], n[0], tx[2])); // (0, 1, 1)
    vec.push(pos_norm_tex(v[1], n[0], tx[1])); // (1, 0, 1)
    vec.push(pos_norm_tex(v[3], n[0], tx[3])); // (1, 1, 1)
                                               // Up
    vec.push(pos_norm_tex(v[2], n[1], tx[0])); // (0, 1, 1)
    vec.push(pos_norm_tex(v[3], n[1], tx[1])); // (1, 1, 1)
    vec.push(pos_norm_tex(v[4], n[1], tx[2])); // (0, 1, 0)
    vec.push(pos_norm_tex(v[4], n[1], tx[2])); // (0, 1, 0)
    vec.push(pos_norm_tex(v[3], n[1], tx[1])); // (1, 1, 1)
    vec.push(pos_norm_tex(v[5], n[1], tx[3])); // (1, 1, 0)
                                               // Front
    vec.push(pos_norm_tex(v[4], n[2], tx[3])); // (0, 1, 0)
    vec.push(pos_norm_tex(v[5], n[2], tx[2])); // (1, 1, 0)
    vec.push(pos_norm_tex(v[6], n[2], tx[1])); // (0, 0, 0)
    vec.push(pos_norm_tex(v[6], n[2], tx[1])); // (0, 0, 0)
    vec.push(pos_norm_tex(v[5], n[2], tx[2])); // (1, 1, 0)
    vec.push(pos_norm_tex(v[7], n[2], tx[0])); // (1, 0, 0)
                                               // Down
    vec.push(pos_norm_tex(v[6], n[3], tx[0])); // (0, 0, 0)
    vec.push(pos_norm_tex(v[7], n[3], tx[1])); // (1, 0, 0)
    vec.push(pos_norm_tex(v[0], n[3], tx[2])); // (0, 0, 1)
    vec.push(pos_norm_tex(v[0], n[3], tx[2])); // (0, 0, 1)
    vec.push(pos_norm_tex(v[7], n[3], tx[1])); // (1, 0, 0)
    vec.push(pos_norm_tex(v[1], n[3], tx[3])); // (1, 0, 1)
                                               // Right
    vec.push(pos_norm_tex(v[1], n[4], tx[0])); // (1, 0, 1)
    vec.push(pos_norm_tex(v[7], n[4], tx[1])); // (1, 0, 0)
    vec.push(pos_norm_tex(v[3], n[4], tx[2])); // (1, 1, 1)
    vec.push(pos_norm_tex(v[3], n[4], tx[2])); // (1, 1, 1)
    vec.push(pos_norm_tex(v[7], n[4], tx[1])); // (1, 0, 0)
    vec.push(pos_norm_tex(v[5], n[4], tx[3])); // (1, 1, 0)
                                               // Left
    vec.push(pos_norm_tex(v[6], n[5], tx[0])); // (0, 0, 0)
    vec.push(pos_norm_tex(v[0], n[5], tx[1])); // (0, 0, 1)
    vec.push(pos_norm_tex(v[4], n[5], tx[2])); // (0, 1, 0)
    vec.push(pos_norm_tex(v[4], n[5], tx[2])); // (0, 1, 0)
    vec.push(pos_norm_tex(v[0], n[5], tx[1])); // (0, 0, 1)
    vec.push(pos_norm_tex(v[2], n[5], tx[3])); // (0, 1, 1)
    return vec;
}

fn pos_norm_tex(
    position: Vector3<f32>,
    normal: Vector3<f32>,
    tex_coord: Vector2<f32>,
) -> PosNormTex {
    PosNormTex {
        position,
        normal,
        tex_coord,
    }
}

#[cfg(test)]
mod test {
    use super::{Chunk, Point3};
    use crate::octree::Octree;
    use std::collections::HashSet;

    #[test]
    fn test_chunk_insertions() {
        let mut points = HashSet::new();
        let mut chunk = Chunk::with_empty(Point3::origin());
        for _ in 0..1000 {
            let p = Point3::new(
                rand::random::<u8>().into(),
                rand::random::<u8>().into(),
                rand::random::<u8>().into(),
            );
            chunk.place_block(&p, 1234);
            points.insert(p);
        }

        for point in points {
            assert_eq!(chunk.get_block(point), Some(1234));
        }
    }

}<|MERGE_RESOLUTION|>--- conflicted
+++ resolved
@@ -1,29 +1,19 @@
-<<<<<<< HEAD
 use crate::octree::new_octree::{Map, *};
-=======
-use crate::mut_ptr::MultiThreadMutPtr;
-use crate::octree::{octant_dimensions::*, octree_data::OctreeData, *};
 use alga::general::ClosedDiv;
->>>>>>> febe3d41
 use amethyst::{
     core::nalgebra::{convert, Point3, Scalar, Vector2, Vector3},
     renderer::{MeshData, PosNormTex},
 };
 use num_traits::{AsPrimitive, NumCast};
-use rayon::iter::{plumbing::*, *};
+use rayon::iter::*;
 use serde::{Deserialize, Deserializer, Serialize};
 use std::borrow::Borrow;
 
 pub mod block;
 pub mod chunk_builder;
-<<<<<<< HEAD
 pub mod file_format;
 pub mod mesher;
-=======
->>>>>>> febe3d41
-
-pub mod file_format;
-pub mod mesher;
+
 use block::Block;
 use mesher::Mesher;
 
@@ -31,21 +21,6 @@
 pub struct Chunk {
     pub pos: Point3<i32>,
     octree: OctreeOf<Self>,
-}
-
-pub trait HasOctree {
-    type Octree: OctreeTypes + HasPosition;
-}
-impl HasOctree for Chunk {
-    type Octree = Octree8<Block, u8>;
-}
-pub type OctreeOf<T> = <T as HasOctree>::Octree;
-
-impl ElementType for Chunk {
-    type Element = ElementOf<OctreeOf<Chunk>>;
-}
-impl FieldType for Chunk {
-    type Field = FieldOf<OctreeOf<Chunk>>;
 }
 
 impl Chunk {
@@ -88,7 +63,7 @@
             || None,
             |_| {
                 // Trivial cube
-                let mesh = cube_mesh(self.octree.bounds().diameter() as f32).into();
+                let mesh = cube_mesh(Chunk::diameter() as f32).into();
                 Some(vec![(chunk_render_pos, mesh)])
             },
             |children| {
@@ -151,10 +126,6 @@
         )
     }
 
-<<<<<<< HEAD
-    pub fn iter<'a>(&'a self) -> <&'a OctreeOf<Self> as IntoIterator>::IntoIter {
-        self.octree.into_iter()
-=======
     pub fn chunk_to_absl_coords<N>(chunk_pos: Point3<i32>) -> Point3<N>
     where
         N: Scalar,
@@ -176,9 +147,41 @@
         )
     }
 
-    pub fn iter<'a>(&'a self) -> OctreeIterator<'a, Block> {
-        self.octree.iter()
->>>>>>> febe3d41
+    pub fn iter<'a>(&'a self) -> <&'a Self as IntoIterator>::IntoIter {
+        self.into_iter()
+    }
+}
+
+impl<'a> IntoIterator for &'a Chunk {
+    type IntoIter = <&'a OctreeOf<Chunk> as IntoIterator>::IntoIter;
+    type Item = <Self::IntoIter as Iterator>::Item;
+
+    fn into_iter(self) -> Self::IntoIter {
+        self.octree.into_iter()
+    }
+}
+
+// Shorthand to access Octree of type that implements HasOctree.
+pub type OctreeOf<T> = <T as HasOctree>::Octree;
+
+pub trait HasOctree: OctreeTypes + Diameter {
+    type Octree: OctreeLike;
+}
+impl HasOctree for Chunk {
+    type Octree = Octree8<Block, u8>;
+}
+
+impl ElementType for Chunk {
+    type Element = ElementOf<OctreeOf<Chunk>>;
+}
+impl FieldType for Chunk {
+    type Field = FieldOf<OctreeOf<Chunk>>;
+}
+impl Diameter for Chunk where {
+    type Diameter = <OctreeOf<Chunk> as Diameter>::Diameter;
+
+    fn diameter() -> usize {
+        <Chunk as HasOctree>::Octree::diameter()
     }
 }
 
