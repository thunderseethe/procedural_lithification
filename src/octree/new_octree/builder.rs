--- conflicted
+++ resolved
@@ -5,94 +5,7 @@
 use rayon::iter::plumbing::*;
 use rayon::prelude::*;
 
-<<<<<<< HEAD
 /// Construct an Octree from a flat array of leaves.
-=======
-pub trait RawTreeSize: ElementType + Diameter
-where
-    Self::Element: Clone,
-{
-    fn raw_tree() -> RawTree<Self::Element> {
-        RawTree(vec![None; usize::pow(Self::diameter(), 3)])
-    }
-}
-impl<T> RawTreeSize for T
-where
-    T: ElementType + Diameter,
-    ElementOf<T>: Clone,
-{
-}
-
-pub struct RawTree<E>(Vec<Option<E>>);
-
-impl<'data, E: Send> IntoParallelIterator for &'data mut RawTree<E> {
-    type Item = &'data mut Option<E>;
-    type Iter = LeavesIterMut<'data, E>;
-
-    fn into_par_iter(self) -> Self::Iter {
-        let len = self.0.len();
-        LeavesIterMut {
-            slice: &mut self.0[..],
-            len,
-        }
-    }
-}
-
-pub struct LeavesIterMut<'data, E> {
-    slice: &'data mut [Option<E>],
-    len: usize,
-}
-impl<'data, E: Send> ParallelIterator for LeavesIterMut<'data, E> {
-    type Item = &'data mut Option<E>;
-
-    fn drive_unindexed<C>(self, consumer: C) -> C::Result
-    where
-        C: UnindexedConsumer<Self::Item>,
-    {
-        bridge(self, consumer)
-    }
-}
-impl<'data, E: Send> IndexedParallelIterator for LeavesIterMut<'data, E> {
-    fn len(&self) -> usize {
-        self.len
-    }
-
-    fn drive<C>(self, consumer: C) -> C::Result
-    where
-        C: Consumer<Self::Item>,
-    {
-        bridge(self, consumer)
-    }
-
-    fn with_producer<CB>(self, callback: CB) -> CB::Output
-    where
-        CB: ProducerCallback<Self::Item>,
-    {
-        callback.callback(SliceProducer { slice: self.slice })
-    }
-}
-
-struct SliceProducer<'a, T> {
-    slice: &'a mut [T],
-}
-impl<'a, T: Send> Producer for SliceProducer<'a, T> {
-    type Item = &'a mut T;
-    type IntoIter = std::slice::IterMut<'a, T>;
-
-    fn into_iter(self) -> Self::IntoIter {
-        self.slice.iter_mut()
-    }
-
-    fn split_at(self, index: usize) -> (Self, Self) {
-        let (left, right) = self.slice.split_at_mut(index);
-        (
-            SliceProducer { slice: left },
-            SliceProducer { slice: right },
-        )
-    }
-}
-
->>>>>>> ca1bbbea
 pub trait FromRawTree: ElementType + Sized {
     // We return an either to essentially constructing a tree until we actually have 8 different children.
     // This avoids allocating (A)Rcs that immediately get deallocated which is slow
