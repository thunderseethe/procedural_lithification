--- conflicted
+++ resolved
@@ -478,19 +478,11 @@
     #[test]
     fn octree_dimensions_bounds_are_correct() {
         let dims: OctantDimensions = OctantDimensions::new(Point3::new(1, 1, 1), 2);
-<<<<<<< HEAD
-        assert_eq!(dims.x_max(), 3);
-        assert_eq!(dims.x_min(), 1);
-        assert_eq!(dims.y_max(), 3);
-        assert_eq!(dims.y_min(), 1);
-        assert_eq!(dims.z_max(), 3);
-=======
         assert_eq!(dims.x_max(), 2);
         assert_eq!(dims.x_min(), 1);
         assert_eq!(dims.y_max(), 2);
         assert_eq!(dims.y_min(), 1);
         assert_eq!(dims.z_max(), 2);
->>>>>>> be346042
         assert_eq!(dims.z_min(), 1);
         assert_eq!(dims.center(), Point3::new(2, 2, 2));
     }
@@ -519,11 +511,7 @@
             (Point3::new(1, 0, 0), false),
             (Point3::new(1, 0, 1), false),
             (Point3::new(1, 1, 0), false),
-<<<<<<< HEAD
-            (Point3::new(1, 1, 1), true),
-=======
             (Point3::new(1, 1, 1), false),
->>>>>>> be346042
             (Point3::new(1, 1, 2), true),
             (Point3::new(1, 2, 1), true),
             (Point3::new(1, 2, 2), true),
@@ -588,10 +576,7 @@
 
     #[test]
     fn octree_deletes_expected_element() {
-<<<<<<< HEAD
-=======
         let p = Point3::new(4, 1, 1);
->>>>>>> be346042
         let octree: Octree<i32> = Octree::with_uniform_dimension(5)
             .insert(Point3::new(1, 1, 1), 1234)
             .insert(Point3::new(1, 1, 2), 4567)
@@ -680,16 +665,6 @@
     #[test]
     fn octree_insertion_compresses_common_nodes_in_subtree() {
         let octree = Octree::with_uniform_dimension(8)
-<<<<<<< HEAD
-            .insert(Point3::new(2, 2, 2), 1234)
-            .insert(Point3::new(2, 2, 1), 1234)
-            .insert(Point3::new(2, 1, 2), 1234)
-            .insert(Point3::new(1, 2, 1), 1234)
-            .insert(Point3::new(1, 2, 2), 1234)
-            .insert(Point3::new(2, 1, 1), 1234)
-            .insert(Point3::new(1, 1, 2), 1234)
-            .insert(Point3::new(1, 1, 1), 1234);
-=======
             .insert(Point3::new(1, 1, 1), 1234)
             .insert(Point3::new(1, 1, 0), 1234)
             .insert(Point3::new(1, 0, 1), 1234)
@@ -698,7 +673,6 @@
             .insert(Point3::new(1, 0, 0), 1234)
             .insert(Point3::new(0, 0, 1), 1234)
             .insert(Point3::new(0, 0, 0), 1234);
->>>>>>> be346042
 
         let mut iter = octree.iter();
         assert_eq!(
